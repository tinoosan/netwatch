--- conflicted
+++ resolved
@@ -20,22 +20,6 @@
 	Duration time.Duration
 }
 
-<<<<<<< HEAD
-type Reply struct {
-	Result chan *Result
-	SentAt time.Time
-}
-
-type WorkerPool struct {
-	workers        int
-	jobQueue       chan net.IP
-	Results        chan *Result
-	wg             *sync.WaitGroup
-	logger         *logger.Logger
-	conn           *icmp.PacketConn
-	pendingReplies map[int]Reply
-	mu             *sync.Mutex
-=======
 type Job struct {
 	ID         int
 	Target     net.IP
@@ -54,7 +38,6 @@
 	conn        *icmp.PacketConn
 	PendingJobs map[int]*Job
 	mu          *sync.Mutex
->>>>>>> 9f826116
 }
 
 const (
@@ -82,16 +65,6 @@
 		fmt.Printf(ErrSocketConn.Error(), err)
 	}
 	return &WorkerPool{
-<<<<<<< HEAD
-		workers:        numOfWorkers,
-		jobQueue:       make(chan net.IP, jobQueue),
-		Results:        make(chan *Result, jobQueue),
-		wg:             wg,
-		logger:         pingLogger,
-		conn:           conn,
-		pendingReplies: make(map[int]Reply),
-		mu:             &sync.Mutex{},
-=======
 		workers:     numOfWorkers,
 		jobQueue:    make(chan *Job, jobQueue),
 		Results:     make(chan *Result, jobQueue),
@@ -100,7 +73,6 @@
 		conn:        conn,
 		PendingJobs: make(map[int]*Job),
 		mu:          &sync.Mutex{},
->>>>>>> 9f826116
 	}
 }
 
@@ -121,28 +93,13 @@
 		job.Result = replyCh
 		job.SentAt = time.Now()
 
-		payload := Reply{
-			Result: replyCh,
-			SentAt: time.Now(),
-		}
-
 		wp.mu.Lock()
-<<<<<<< HEAD
-		wp.pendingReplies[echoID] = payload
-=======
 		wp.PendingJobs[echoID] = job
->>>>>>> 9f826116
 		wp.mu.Unlock()
 
 		replyReceived := false
 
-<<<<<<< HEAD
-		err := wp.SendPing(ip, echoID)
-		if err != nil {
-			fmt.Println(err)
-			wp.cleanup(replyCh, echoID)
-=======
-		for i := 0; i < job.MaxRetries-1 && !replyReceived; i++ {
+		for i := 0; i < job.MaxRetries && !replyReceived; i++ {
 			job.Attempts = job.Attempts + 1
 			fmt.Printf("Attempt: %d Worker %d pinging IP %v with echoID %v\n", job.Attempts, id, job.Target, echoID)
 			err := wp.SendPing(job.Target, echoID, i)
@@ -150,16 +107,12 @@
 				fmt.Println(err)
 				wp.cleanup(replyCh, echoID)
 			}
->>>>>>> 9f826116
 		}
 
 		select {
 		case reply := <-replyCh:
 			wp.Results <- reply
-<<<<<<< HEAD
-=======
 			replyReceived = true
->>>>>>> 9f826116
 		case <-time.After(2 * time.Second):
 		}
 		wp.cleanup(replyCh, echoID)
@@ -185,30 +138,13 @@
 func (wp *WorkerPool) Process() {
 
 	for {
-<<<<<<< HEAD
-		result, err := wp.ReadReply(wp.conn, wp.logger)
-=======
 		parsedMessage, peer, err := wp.ReadReply()
->>>>>>> 9f826116
 		if err != nil {
 			if isConnectionClosed(err) {
 				return
 			}
 			fmt.Println(err)
 		}
-<<<<<<< HEAD
-
-		if result != nil {
-
-			echoID := result.BodyID
-
-			wp.mu.Lock()
-			if replyCh, ok := wp.pendingReplies[echoID]; ok {
-
-				replyCh.Result <- result
-			}
-			wp.mu.Unlock()
-=======
 
 		if parsedMessage.Type == ipv4.ICMPTypeEchoReply {
 			body := parsedMessage.Body.(*icmp.Echo)
@@ -244,7 +180,6 @@
 			}
 			wp.mu.Unlock()
 
->>>>>>> 9f826116
 		}
 	}
 }
@@ -289,11 +224,7 @@
 	return ipList, nil
 }
 
-<<<<<<< HEAD
-func (wp *WorkerPool) SendPing(host net.IP, echoID int) error {
-=======
 func (wp *WorkerPool) SendPing(host net.IP, echoID int, seq int) error {
->>>>>>> 9f826116
 
 	msg := icmp.Message{
 		Type: ipv4.ICMPTypeEcho,
@@ -324,14 +255,9 @@
 	return nil
 }
 
-<<<<<<< HEAD
-func (wp *WorkerPool) ReadReply(conn *icmp.PacketConn, pingLogger *logger.Logger) (*Result, error) {
-	err := conn.SetReadDeadline(time.Now().Add(11 * time.Second))
-=======
 func (wp *WorkerPool) ReadReply() (*icmp.Message, net.Addr, error) {
 	var peer net.Addr
 	err := wp.conn.SetReadDeadline(time.Now().Add(11 * time.Second))
->>>>>>> 9f826116
 	if err != nil {
 		return nil, peer, fmt.Errorf(ErrDeadline.Error(), err)
 	}
@@ -348,36 +274,7 @@
 		return nil, peer, fmt.Errorf(ErrParse.Error(), err)
 	}
 
-<<<<<<< HEAD
-	if parsedMessage.Type == ipv4.ICMPTypeEchoReply {
-		body := parsedMessage.Body.(*icmp.Echo)
-
-		wp.mu.Lock()
-		reply, _ := wp.pendingReplies[body.ID]
-		wp.mu.Unlock()
-
-		duration := time.Since(reply.SentAt)
-
-		//fmt.Printf("checking type for reply for body ID %v\n", body.ID)
-
-		proto := parsedMessage.Type.Protocol()
-		echoReplyLog := fmt.Sprintf("%d bytes from %s: pid =%d, icmp_type=%v, icmp_seq=%d, data=%s, time=%s", body.Len(proto), peer, body.ID, parsedMessage.Type, body.Seq, body.Data, duration)
-		pingLogger.Log(echoReplyLog)
-
-		fmt.Printf("%d bytes from %s: pid =%d, icmp_type=%v, icmp_seq=%d, data=%s, time=%s\n", body.Len(proto), peer, body.ID, parsedMessage.Type, body.Seq, body.Data, duration)
-
-		result := &Result{
-			IP:       peer.String(),
-			BodyID:   body.ID,
-			Duration: duration,
-		}
-
-		return result, nil
-	}
-	return nil, nil
-=======
 	return parsedMessage, peer, nil
->>>>>>> 9f826116
 }
 
 func ipToUint32(ip net.IP) uint32 {
@@ -408,4 +305,4 @@
 
 func generateEchoID(ip net.IP, workerId int) int {
 	return (os.Getpid() & 0xffff) ^ (workerId << 8) ^ (int(ipToUint32(ip)))&0xffff
-}+}
